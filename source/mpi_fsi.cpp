--- conflicted
+++ resolved
@@ -559,10 +559,6 @@
         solid_solver.fsi_stress_rows[d] = 0;
       }
 
-<<<<<<< HEAD
-    for (auto s_cell = solid_solver.dof_handler.begin_active(),
-              scalar_s_cell = solid_solver.scalar_dof_handler.begin_active();
-=======
     /**
      * A relevantly paritioned copy of nodal strain and stress obtained by
      * taking the average of surrounding cell-averaged strains and stresses.
@@ -580,8 +576,8 @@
               mpi_communicator)));
     relevant_partition_stress = fluid_solver.stress;
 
-    for (auto s_cell = solid_solver.dof_handler.begin_active();
->>>>>>> d1f51ab3
+    for (auto s_cell = solid_solver.dof_handler.begin_active(),
+              scalar_s_cell = solid_solver.scalar_dof_handler.begin_active();
          s_cell != solid_solver.dof_handler.end();
          ++s_cell, ++scalar_s_cell)
       {
