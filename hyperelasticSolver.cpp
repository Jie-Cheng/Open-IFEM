#include "hyperelasticSolver.h"

namespace
{
  template<int dim>
  void PointHistory<dim>::setup(const IFEM::Parameters::AllParameters& parameters)
  {
    if (parameters.typeMat == "NeoHookean")
    {
      auto nh = std::dynamic_pointer_cast<IFEM::NeoHookean<dim>>(this->material);
      Assert(nh, dealii::ExcInternalError());
      Assert(!parameters.C.empty(), dealii::ExcInternalError());
      nh.reset(new IFEM::NeoHookean<dim>(parameters.C[0], parameters.rho));
      this->update(dealii::Tensor<2, dim>());
    }
    else
    {
      Assert(false, dealii::ExcNotImplemented());
    }
  }

  template<int dim>
  void PointHistory<dim>::update(const dealii::Tensor<2, dim>& Grad_u)
  {
    const dealii::Tensor<2, dim> F =
      dealii::Physics::Elasticity::Kinematics::F(Grad_u);
    this->material->updateData(F);
    this->FInv = dealii::invert(F);
    //FIXME: getTau and getJc are calling model specific functions
    // here we don't know the type of model, this is definitely bad.
    {
      auto nh = std::dynamic_pointer_cast<IFEM::NeoHookean<dim>>(this->material);
      Assert(nh, dealii::ExcInternalError());
      this->tau = nh->getTau();
      this->Jc = nh->getJc();
    }
    this->dPsi_vol_dJ = this->material->get_dPsi_vol_dJ();
    this->d2Psi_vol_dJ2 = this->material->get_d2Psi_vol_dJ2();
  }
}

namespace IFEM
{
  using namespace dealii;
  template<int dim>
  HyperelasticSolver<dim>::HyperelasticSolver(const std::string& infile) :
    parameters(infile), vol(0.), 
    time(parameters.endTime, parameters.deltaTime),
    timer(std::cout, TimerOutput::summary, TimerOutput::wall_times),
<<<<<<< HEAD
    degree(parameters.polyDegree), fe(FE_Q<dim>(parameters.polyDegree, dim)),
=======
    degree(parameters.polyDegree), fe(FE_Q<dim>(parameters.polyDegree), dim),
>>>>>>> 83e055a0
    dofHandler(tria), dofsPerCell(fe.dofs_per_cell), quadFormula(parameters.quadOrder),
    quadFaceFormula(parameters.quadOrder), numQuadPts(quadFormula.size()),
    numFaceQuadPts(quadFaceFormula.size()), uFe(0)
  {
  }

  template<int dim>
  void HyperelasticSolver<dim>::runStatics()
  {
    generateMesh();
    systemSetup();
    output();
    time.increment();
    Vector<double> solution_delta(dofHandler.n_dofs());
<<<<<<< HEAD
    while (time.current() < time.end())
=======
    while (time.getCurrent() < time.getEnd())
>>>>>>> 83e055a0
    {
      solution_delta = 0.0;
      solveNonlinearTimestep(solution_delta);
      solution += solution_delta;
      output();
      time.increment();
    }
  }

  template<int dim>
  struct HyperelasticSolver<dim>::PerTaskDataK
  {
    // cellMatrix and localDofIndices are needed to
    // assemble the global matrix
    FullMatrix<double> cellMatrix;
    std::vector<types::global_dof_index> localDofIndices;

    PerTaskDataK(const unsigned int dofsPerCell) :
      cellMatrix(dofsPerCell, dofsPerCell),
      localDofIndices(dofsPerCell) {}
    void reset()
    {
      cellMatrix = 0.0;
    }
  };

  template<int dim>
  struct HyperelasticSolver<dim>::ScratchDataK
  {
    // These are needed to compute local matrices
    FEValues<dim> feValues;
    std::vector<std::vector<double>> Nx;
    std::vector<std::vector<Tensor<2, dim>>> gradNx;
    std::vector<std::vector<SymmetricTensor<2, dim>>> symGradNx;

    ScratchDataK(const FiniteElement<dim>& fe_cell,
      const QGauss<dim>& qf_cell, const UpdateFlags uf_cell) :
      feValues(fe_cell, qf_cell, uf_cell),
      Nx(qf_cell.size(), std::vector<double>(fe_cell.dofs_per_cell)),
      gradNx(qf_cell.size(), std::vector<Tensor<2, dim>>(fe_cell.dofs_per_cell)),
      symGradNx(qf_cell.size(),
        std::vector<SymmetricTensor<2, dim>>(fe_cell.dofs_per_cell)) {}

    ScratchDataK(const ScratchDataK &rhs) :
      feValues(rhs.feValues.get_fe(), rhs.feValues.get_quadrature(),
        rhs.feValues.get_update_flags()),
      Nx(rhs.Nx),
      gradNx(rhs.gradNx),
      symGradNx(rhs.symGradNx)
    {}

    void reset()
    {
      Assert(!Nx.empty(), ExcInternalError());
      const unsigned int n_q_points = Nx.size();
      const unsigned int n_dofs_per_cell = Nx[0].size();
      for (unsigned int q = 0; q < n_q_points; ++q)
      {
        Assert(Nx[q].size() == n_dofs_per_cell, ExcInternalError());
        Assert(gradNx[q].size() == n_dofs_per_cell, ExcInternalError());
<<<<<<< HEAD
        Assert(symGradNx[q].size() = n_dofs_per_cell, ExcInternalError());
=======
        Assert(symGradNx[q].size() == n_dofs_per_cell, ExcInternalError());
>>>>>>> 83e055a0
        for (unsigned int k = 0; k < n_dofs_per_cell; ++k)
        {
          Nx[q][k] = 0.0;
          gradNx[q][k] = 0.0;
          symGradNx[q][k] = 0.0;
        }
      }
    }
  };

  template<int dim>
  struct HyperelasticSolver<dim>::PerTaskDataRHS
  {
    // cellRhs and localDofIndices are needed in assembly
    Vector<double> cellRHS;
    std::vector<types::global_dof_index> localDofIndices;

    PerTaskDataRHS(const unsigned int dofs_per_cell) :
      cellRHS(dofs_per_cell), localDofIndices(dofs_per_cell) {}
    void reset()
    {
      cellRHS = 0.0;
    }
  };

  template<int dim>
  struct HyperelasticSolver<dim>::ScratchDataRHS
  {
    // Theses are needed to compute local RHS
    FEValues<dim> feValues;
    FEFaceValues<dim> feFaceValues;
    std::vector<std::vector<double>> Nx;
    std::vector<std::vector<SymmetricTensor<2, dim>>> symGradNx;
<<<<<<< HEAD
=======

    ScratchDataRHS(const FiniteElement<dim> &fe_cell,
                   const QGauss<dim> &qf_cell, const UpdateFlags uf_cell,
                   const QGauss<dim-1> &qf_face, const UpdateFlags uf_face) :
      feValues(fe_cell, qf_cell, uf_cell),
      feFaceValues(fe_cell, qf_face, uf_face),
      Nx(qf_cell.size(), std::vector<double>(fe_cell.dofs_per_cell)),
      symGradNx(qf_cell.size(), std::vector<SymmetricTensor<2, dim>>(fe_cell.dofs_per_cell))
    {}
>>>>>>> 83e055a0

    ScratchDataRHS(const ScratchDataRHS &rhs) :
      feValues(rhs.feValues.get_fe(), rhs.feValues.get_quadrature(),
        rhs.feValues.get_update_flags()),
      feFaceValues(rhs.feFaceValues.get_fe(), rhs.feFaceValues.get_quadrature(),
        rhs.feFaceValues.get_update_flags()),
      Nx(rhs.Nx), symGradNx(rhs.symGradNx)
    {}

    void reset()
    {
      const unsigned int n_q_points = Nx.size();
      const unsigned int n_dofs_per_cell = Nx[0].size();
      for (unsigned int q = 0; q < n_q_points; ++q)
      {
        Assert(Nx[q].size() == n_dofs_per_cell, ExcInternalError());
        Assert(symGradNx[q].size() == n_dofs_per_cell, ExcInternalError());
        for (unsigned int k = 0; k < n_q_points; ++k)
        {
          Nx[q][k] = 0.0;
          symGradNx[q][k] = 0.0;
        }
      }
    }
  };

  template<int dim>
  struct HyperelasticSolver<dim>::PerTaskDataQPH
  {
    // Updating quadrature point history is purely local
    // No need to write out anything so this structure is empty
    void reset() {}
  };

  template<int dim>
  struct HyperelasticSolver<dim>::ScratchDataQPH
  {
    /**
     * In order to update PointHistory, we need access to the
     * displacement to compute its gradient at current quadrature point,
     * which is saved to feValues.
     * To avoid copy, use a reference.
     */
    const Vector<double> &solution;
    std::vector<Tensor<2, dim>> gradU; // displacement gradient at quad points
    FEValues<dim> feValues;

    ScratchDataQPH(const FiniteElement<dim> &fe_cell,
      const QGauss<dim> &qf_cell, const UpdateFlags uf_cell,
      const Vector<double> &soln) : solution(soln),
      gradU(qf_cell.size()), feValues(fe_cell, qf_cell, uf_cell)
    {}

    ScratchDataQPH(const ScratchDataQPH &rhs) :
      solution(rhs.solution), gradU(rhs.gradU),
      feValues(rhs.feValues.get_fe(), rhs.feValues.get_quadrature(),
        rhs.feValues.get_update_flags())
    {}

    void reset()
    {
      const unsigned int n_q_points = gradU.size();
      for (unsigned int q = 0; q < n_q_points; ++q)
      {
        gradU[q] = 0.0;
      }
    }
  };

  template<int dim>
  void HyperelasticSolver<dim>::generateMesh()
  {
    GridGenerator::hyper_rectangle(tria,
      (dim == 3 ? Point<dim>(0.0, 0.0, 0.0) : Point<dim>(0.0, 0.0)),
      (dim == 3 ? Point<dim>(1.0, 1.0, 1.0) : Point<dim>(1.0, 1.0)),
      true);
    GridTools::scale(parameters.scale, tria);
    tria.refine_global(std::max(1U, parameters.globalRefinement));
    vol = GridTools::volume(tria);
<<<<<<< HEAD
    std::cout << "Grid:\n\t Reference volume: " << vol_reference << std::endl;
=======
    std::cout << "Grid:\n\t Reference volume: " << vol << std::endl;
>>>>>>> 83e055a0
    // The boundary id is hardcoded for now
    for (auto cell = tria.begin_active(); cell != tria.end(); ++cell)
    {
      for (unsigned int face = 0; face < GeometryInfo<dim>::faces_per_cell; ++face)
      {
        if(cell->face(face)->at_boundary() && 
          cell->face(face)->center()[1] == 1.0 * parameters.scale)
        {
          if(dim==3)
          {
            if(cell->face(face)->center()[0] < 0.5 * parameters.scale &&
              cell->face(face)->center()[2] < 0.5 * parameters.scale)
            {
              cell->face(face)->set_boundary_id(6);
            }
          }
          else
          {
            if(cell->face(face)->center()[0] < 0.5 * parameters.scale)
            {
              cell->face(face)->set_boundary_id(6);
            }
          }
        }
      }
    }
  }

  template<int dim>
  void HyperelasticSolver<dim>::systemSetup()
  {
    timer.enter_subsection("Setup system");
    dofHandler.distribute_dofs(fe);
    DoFRenumbering::Cuthill_McKee(dofHandler);

    std::cout << "Triangulation:"
              << "\n\t Number of active cells: " << tria.n_active_cells()
              << "\n\t Number of degrees of freedom: " << dofHandler.n_dofs()
              << std::endl;

    tangentMatrix.clear();
    DynamicSparsityPattern dsp(dofHandler.n_dofs(), dofHandler.n_dofs());
    DoFTools::make_sparsity_pattern(dofHandler, dsp, constraints, false);
    pattern.copy_from(dsp);
    tangentMatrix.reinit(pattern);
    systemRHS.reinit(dofHandler.n_dofs());
    solution.reinit(dofHandler.n_dofs());
    setupQPH();
    timer.leave_subsection();
  }

  template<int dim>
  void HyperelasticSolver<dim>::setupQPH()
  {
    std::cout << "    Setting up quadrature point data..." << std::endl;

    quadraturePointHistory.initialize(tria.begin_active(), tria.end(), numQuadPts);
    for (auto cell = tria.begin_active(); cell != tria.end(); ++cell)
    {
      const std::vector<std::shared_ptr<PointHistory<dim>>> lqph =
        quadraturePointHistory.get_data(cell);
      Assert(lqph.size() == numQuadPts, ExcInternalError());
      for (unsigned int q = 0; q < numQuadPts; ++q)
      {
        lqph[q]->setup(parameters);
      }
    }
  }

  template<int dim>
  void HyperelasticSolver<dim>::updateGlobalQPH(const Vector<double> &solution_delta)
  {
    timer.enter_subsection("Update QPH data");
    std::cout << " UQPH " << std::flush;

    const Vector<double> solution_total(getSolution(solution_delta));
    const UpdateFlags uf_QPH(update_values | update_gradients);
    PerTaskDataQPH per_task_data_QPH;
    ScratchDataQPH scratch_data_QPH(fe, quadFormula, uf_QPH, solution_total);

    WorkStream::run(dofHandler.begin_active(),
                    dofHandler.end(),
                    *this,
                    &HyperelasticSolver::updateLocalQPH,
                    &HyperelasticSolver::copyLocalToGlobalQPH,
                    scratch_data_QPH,
                    per_task_data_QPH);

    timer.leave_subsection();
  }

  template<int dim>
  void HyperelasticSolver<dim>::updateLocalQPH(
    const typename DoFHandler<dim>::active_cell_iterator &cell,
    ScratchDataQPH &scratch, PerTaskDataQPH &/*data*/)
  {
    const std::vector<std::shared_ptr<PointHistory<dim>>> lqph =
      quadraturePointHistory.get_data(cell);
    Assert(lqph.size() == numQuadPts, ExcInternalError());
    Assert(scratch.gradU.size() == numQuadPts, ExcInternalError());
    scratch.reset();
    scratch.feValues.reinit(cell);
    scratch.feValues[uFe].get_function_gradients(scratch.solution, scratch.gradU);
    for (unsigned int q = 0; q < numQuadPts; ++q)
    {
      lqph[q]->update(scratch.gradU[q]);
    }
  }

  template<int dim>
  void HyperelasticSolver<dim>::solveNonlinearTimestep(Vector<double> &solution_delta)
  {
    std::cout << std::endl << "Timestep " << time.getTimestep() << " @ "
              << time.getCurrent() << "s" << std::endl;

    Vector<double> newton_update(dofHandler.n_dofs());

    errorResidual.reset();
    errorResidual0.reset();
    errorResidualNorm.reset();
    errorUpdate.reset();
    errorUpdate0.reset();
    errorUpdateNorm.reset();

    printConvHeader();

    unsigned int newton_iteration = 0;
    for (; newton_iteration < parameters.maxItrNL; ++newton_iteration)
    {
      std::cout << " " << std::setw(2) << newton_iteration << " " << std::flush;

      tangentMatrix = 0.0;
      systemRHS = 0.0;
      assembleGlobalRHS();
      getErrorResidual(errorResidual);

      if(newton_iteration == 0)
      {
        errorResidual0 = errorResidual;
      }

      errorResidualNorm = errorResidual;
      errorResidualNorm.normalize(errorResidual0);

      if(newton_iteration > 0 && errorUpdateNorm.norm <= parameters.tolU
          && errorResidualNorm.norm <= parameters.tolF)
      {
        std::cout << " CONVERGED! " << std::endl;
        printConvFooter();
        break;
      }

<<<<<<< HEAD
      assembleGlobalTangent();
=======
      assembleGlobalK();
>>>>>>> 83e055a0
      makeConstraints(newton_iteration);
      constraints.condense(tangentMatrix, systemRHS);

      const std::pair<unsigned int, double>
      lin_solver_output = solveLinearSystem(newton_update);

      getErrorUpdate(newton_update, errorUpdate);
      if (newton_iteration == 0)
      {
        errorUpdate0 = errorUpdate;
      }

      errorUpdateNorm = errorUpdate;
      errorUpdateNorm.normalize(errorUpdate0);

      solution_delta += newton_update;
      updateGlobalQPH(solution_delta);

      std::cout << " | " << std::fixed << std::setprecision(3) << std::setw(7)
                << std::scientific << lin_solver_output.first << "  "
                << lin_solver_output.second << "  " << errorResidualNorm.norm
                << "  " << errorResidualNorm.norm << "  " << errorUpdateNorm.norm
                << "  " << errorUpdateNorm.norm << "  " << std::endl;
    }

    AssertThrow(newton_iteration < parameters.maxItrNL,
      ExcMessage("No convergence in nonlinear solver!"));
  }

  template<int dim>
  void HyperelasticSolver<dim>::printConvHeader()
  {
    static const unsigned int width = 100;
    std::string splitter("_", width);
    std::cout << splitter << std::endl;
    std::cout << "           SOLVER STEP            "
              << " |  LIN_IT   LIN_RES    RES_NORM    "
              << " RES_U     NU_NORM     "
              << " NU_U       " << std::endl;
    std::cout << splitter << std::endl;
  }

  template<int dim>
  void HyperelasticSolver<dim>::printConvFooter()
  {
    static const unsigned int width = 100;
    std::string splitter("_", width);
    std::cout << splitter << std::endl;
    std::cout << "Relative errors:" << std::endl
              << "Displacement:\t" << errorUpdate.norm / errorUpdate0.norm << std::endl
              << "Force: \t\t" << errorResidual.norm / errorResidual0.norm << std::endl;
  }

  template<int dim>
  double HyperelasticSolver<dim>::computeVolume() const
  {
    double volume = 0.0;
    FEValues<dim> feVals(fe, quadFormula, update_JxW_values);
    for (auto cell = tria.begin_active(); cell != tria.end(); ++cell)
    {
      feVals.reinit(cell);
      const std::vector<std::shared_ptr<const PointHistory<dim>>> lqph =
        quadraturePointHistory.get_data(cell);
      Assert(lqph.size() == numQuadPts, ExcInternalError());
      for (unsigned int q = 0; q < numQuadPts; ++q)
      {
        const double det = lqph[q]->getDetF();
        const double JxW = feVals.JxW(q);
        volume += det*JxW;
      }
    }
    Assert(volume > 0.0, ExcInternalError());
    return volume;
  }

  template<int dim>
  void HyperelasticSolver<dim>::getErrorResidual(Errors &residual)
  {
    Vector<double> res(dofHandler.n_dofs());
    for (unsigned int i = 0; i < dofHandler.n_dofs(); ++i)
    {
      if (!constraints.is_constrained(i))
      {
        res(i) = systemRHS(i);
      }
    }
    residual.norm = res.l2_norm();
  }

  template<int dim>
  void HyperelasticSolver<dim>::getErrorUpdate(const Vector<double> &newton_update,
    Errors &error_update)
  {
    Vector<double> error(dofHandler.n_dofs());
    for (unsigned int i = 0; i < dofHandler.n_dofs(); ++i)
    {
      if (!constraints.is_constrained(i))
      {
        error(i) = newton_update(i);
      }
    }
    error_update.norm = error.l2_norm();
  }

  template<int dim>
  Vector<double> HyperelasticSolver<dim>::getSolution(
    const Vector<double> &solution_delta) const
  {
    Vector<double> solution_total(solution);
    solution_total += solution_delta;
    return solution_total;
  }

  template<int dim>
  void HyperelasticSolver<dim>::assembleGlobalK()
  {
    timer.enter_subsection("Assemble tangent matrix");
    std::cout << " ASM_K " << std::flush;
    tangentMatrix = 0.0;
    const UpdateFlags uf_cell(update_values|update_gradients|update_JxW_values);
    PerTaskDataK per_task_data(dofsPerCell);
    ScratchDataK scratch_data(fe, quadFormula, uf_cell);
    WorkStream::run(dofHandler.begin_active(),
                    dofHandler.end(),
                    std::bind(&HyperelasticSolver<dim>::assembleLocalK,
                              this,
                              std::placeholders::_1,
                              std::placeholders::_2,
                              std::placeholders::_3),
                    std::bind(&HyperelasticSolver<dim>::copyLocalToGlobalK,
                              this,
                              std::placeholders::_1),
                    scratch_data,
                    per_task_data);
    timer.leave_subsection();
  }

  template<int dim>
  void HyperelasticSolver<dim>::copyLocalToGlobalK(const PerTaskDataK &data)
  {
    for (unsigned int i = 0; i < dofsPerCell; ++i)
    {
      for (unsigned int j = 0; j < dofsPerCell; ++j)
      {
        tangentMatrix.add(data.localDofIndices[i], data.localDofIndices[j],
          data.cellMatrix(i, j));
      }
    }
  }

  template<int dim>
  void HyperelasticSolver<dim>::assembleLocalK(
    const typename DoFHandler<dim>::active_cell_iterator &cell,
    ScratchDataK &scratch, PerTaskDataK &data) const
  {
    data.reset();
    scratch.reset();
    scratch.feValues.reinit(cell);
    cell->get_dof_indices(data.localDofIndices);

    const std::vector<std::shared_ptr<const PointHistory<dim>>> lqph =
      quadraturePointHistory.get_data(cell);
    Assert(lqph.size() == numQuadPts, ExcInternalError());

    for (unsigned int q = 0; q < numQuadPts; ++q)
    {
      const Tensor<2, dim> F_inv = lqph[q]->getFInv();
      for (unsigned int k = 0; k < dofsPerCell; ++k)
      {
        // TODO: remove these two lines
        const unsigned int k_group = fe.system_to_base_index(k).first.first;
        Assert(k_group == 0, ExcInternalError());
        scratch.gradNx[q][k] = scratch.feValues[uFe].gradient(k, q)*F_inv;
        scratch.symGradNx[q][k] = symmetrize(scratch.gradNx[q][k]);
      }
    }

    for (unsigned int q = 0; q < numQuadPts; ++q)
    {
      const Tensor<2, dim> tau = lqph[q]->getTau();
      const SymmetricTensor<4, dim> Jc = lqph[q]->getJc();
      const std::vector<SymmetricTensor<2, dim>> &symm_grad_Nx = scratch.symGradNx[q];
      const std::vector<Tensor<2, dim>> &grad_Nx = scratch.gradNx[q];
      const double JxW = scratch.feValues.JxW(q);

      // TODO: remove i_group j_group
      for (unsigned int i = 0; i < dofsPerCell; ++i)
      {
        const unsigned int component_i = fe.system_to_component_index(i).first;
        const unsigned int i_group = fe.system_to_base_index(i).first.first;
        for (unsigned int j = 0; j <= i; ++j)
        {
          const unsigned int component_j = fe.system_to_component_index(j).first;
          const unsigned int j_group = fe.system_to_base_index(j).first.first;
          Assert(i_group == 0, ExcInternalError());
          Assert(j_group == 0, ExcInternalError());
          data.cellMatrix(i, j) += symm_grad_Nx[i]*Jc*symm_grad_Nx[j]*JxW;
          if (component_i == component_j)
          {
<<<<<<< HEAD
            data.cellMatrix(i, j) += gradNx[i][component_i]*tau*gradNx[j][component_j]*JxW;
=======
            data.cellMatrix(i, j) += grad_Nx[i][component_i]*tau*grad_Nx[j][component_j]*JxW;
>>>>>>> 83e055a0
          }
        }
      }
    }

    for (unsigned int i = 0; i < dofsPerCell; ++i)
    {
      for (unsigned int j = i + 1; j < dofsPerCell; ++j)
      {
        data.cellMatrix(i, j) = data.cellMatrix(j, i);
      }
    }
  }

  template<int dim>
  void HyperelasticSolver<dim>::assembleGlobalRHS()
  {
    timer.enter_subsection("Assemble system right-hand side");
    std::cout << " ASM_R " << std::flush;
<<<<<<< HEAD
    sysRHS = 0.0;
=======
    systemRHS = 0.0;
>>>>>>> 83e055a0
    const UpdateFlags uf_cell(update_values|update_gradients|update_JxW_values);
    const UpdateFlags uf_face(update_values|update_normal_vectors|update_JxW_values);
    PerTaskDataRHS per_task_data(dofsPerCell);
    ScratchDataRHS scratch_data(fe, quadFormula, uf_cell, quadFaceFormula, uf_face);
    WorkStream::run(dofHandler.begin_active(),
                    dofHandler.end(),
                    std::bind(&HyperelasticSolver<dim>::assembleLocalRHS,
                              this,
                              std::placeholders::_1,
                              std::placeholders::_2,
                              std::placeholders::_3),
                    std::bind(&HyperelasticSolver<dim>::copyLocalToGlobalRHS,
                              this,
                              std::placeholders::_1),
                    scratch_data,
                    per_task_data);
    timer.leave_subsection();
  }

  template<int dim>
  void HyperelasticSolver<dim>::copyLocalToGlobalRHS(const PerTaskDataRHS &data)
  {
    for (unsigned int i = 0; i < dofsPerCell; ++i)
    {
<<<<<<< HEAD
      sysRHS(data.localDofIndices[i]) += data.cellRHS(i);
=======
      systemRHS(data.localDofIndices[i]) += data.cellRHS(i);
>>>>>>> 83e055a0
    }
  }

  template<int dim>
  void HyperelasticSolver<dim>::assembleLocalRHS(
    const typename DoFHandler<dim>::active_cell_iterator &cell,
    ScratchDataRHS &scratch, PerTaskDataRHS &data) const
  {
    data.reset();
    scratch.reset();
    scratch.feValues.reinit(cell);
    cell->get_dof_indices(data.localDofIndices);

    const std::vector<std::shared_ptr<const PointHistory<dim>>> lqph =
      quadraturePointHistory.get_data(cell);
    Assert(lqph.size() == numQuadPts, ExcInternalError());

    for (unsigned int q = 0; q < numQuadPts; ++q)
    {
      const Tensor<2, dim> F_inv = lqph[q]->getFInv();
      for (unsigned int k = 0; k < dofsPerCell; ++k)
      {
        const unsigned int k_group = fe.system_to_base_index(k).first.first;
        Assert(k_group == 0, ExcInternalError());
        scratch.symGradNx[q][k] = symmetrize(scratch.feValues[uFe].gradient(k, q)*F_inv);
      }
    }

    for (unsigned int q = 0; q < numQuadPts; ++q)
    {
      const SymmetricTensor<2, dim> tau = lqph[q]->getTau();
      const std::vector<SymmetricTensor<2, dim>> &symm_grad_Nx = scratch.symGradNx[q];
      const double JxW = scratch.feValues.JxW(q);
      for (unsigned int i = 0; i < dofsPerCell; ++i)
      {
        const unsigned int i_group = fe.system_to_base_index(i).first.first;
        Assert(i_group == 0, ExcInternalError());
        data.cellRHS(i) -= (symm_grad_Nx[i]*tau)*JxW; // -internal force
      }
    }

    for (unsigned int face = 0; face < GeometryInfo<dim>::faces_per_cell; ++face)
    {
      if (cell->face(face)->at_boundary() == true && cell->face(face)->boundary_id() == 6)
      {
        scratch.feFaceValues.reinit(cell, face);
        for (unsigned int q = 0; q < numFaceQuadPts; ++q)
        {
          const Tensor<1, dim> &N = scratch.feFaceValues.normal_vector(q);
          static const double  p0 = -400.0/(parameters.scale*parameters.scale);
<<<<<<< HEAD
          const double time_ramp = (time.current()/time.end());
=======
          const double time_ramp = (time.getCurrent()/time.getEnd());
>>>>>>> 83e055a0
          const double pressure = p0*time_ramp;
          const Tensor<1, dim> traction = pressure*N;
          for (unsigned int i = 0; i < dofsPerCell; ++i)
          {
            const unsigned int i_group = fe.system_to_base_index(i).first.first;
            Assert(i_group == 0, ExcInternalError());
            const unsigned int component_i = fe.system_to_component_index(i).first;
            const double Ni = scratch.feFaceValues.shape_value(i, q);
            const double JxW = scratch.feFaceValues.JxW(q);
            data.cellRHS(i) += (Ni*traction[component_i])*JxW; // +external force
          }
        }
      }
    }
  }

  template<int dim>
  void HyperelasticSolver<dim>::makeConstraints(const int &it_nr)
  {
    std::cout << " CST " << std::flush;
    if (it_nr > 0)
    {
      return; // only need to apply constraints at the first iteration
    }
    constraints.clear();

    const FEValuesExtractors::Scalar x_displacement(0);
    const FEValuesExtractors::Scalar y_displacement(1);
    {
      const int boundary_id = 0;
      VectorTools::interpolate_boundary_values(dofHandler,
                                               boundary_id,
                                               Functions::ZeroFunction<dim>(dim),
                                               constraints,
                                               fe.component_mask(x_displacement));
    }
    {
      const int boundary_id = 2;
      VectorTools::interpolate_boundary_values(dofHandler,
                                               boundary_id,
                                               Functions::ZeroFunction<dim>(dim),
                                               constraints,
                                               fe.component_mask(y_displacement));
    }

    if (dim==3)
    {
      const FEValuesExtractors::Scalar z_displacement(2);
      {
        const int boundary_id = 3;
        VectorTools::interpolate_boundary_values(dofHandler,
                                                 boundary_id,
                                                 Functions::ZeroFunction<dim>(dim),
                                                 constraints,
                                                 (fe.component_mask(x_displacement) |
                                                  fe.component_mask(z_displacement)));
      }
      {
        const int boundary_id = 4;
        VectorTools::interpolate_boundary_values(dofHandler,
                                                 boundary_id,
                                                 Functions::ZeroFunction<dim>(dim),
                                                 constraints,
                                                 fe.component_mask(z_displacement));
      }
      {
        const int boundary_id = 6;
        VectorTools::interpolate_boundary_values(dofHandler,
                                                 boundary_id,
                                                 Functions::ZeroFunction<dim>(dim),
                                                 constraints,
                                                 (fe.component_mask(x_displacement) |
                                                  fe.component_mask(z_displacement)));
      }
    }
    else
    {
      {
        const int boundary_id = 3;
        VectorTools::interpolate_boundary_values(dofHandler,
                                                 boundary_id,
                                                 Functions::ZeroFunction<dim>(dim),
                                                 constraints,
                                                 fe.component_mask(x_displacement));
      }
      {
        const int boundary_id = 6;
        VectorTools::interpolate_boundary_values(dofHandler,
                                                 boundary_id,
                                                 Functions::ZeroFunction<dim>(dim),
                                                 constraints,
                                                 fe.component_mask(x_displacement));
      }
    }
    constraints.close();
  }

  template<int dim>
  std::pair<unsigned int, double>
  HyperelasticSolver<dim>::solveLinearSystem(Vector<double> &newton_update)
  {
    unsigned int lin_it = 0;
    double lin_res = 0.0;

    timer.enter_subsection("Linear solver");
    std::cout << " SLV " << std::flush;
    if (parameters.typeLin == "CG")
    {
      const int solver_its = tangentMatrix.m()*parameters.maxItrLin;
<<<<<<< HEAD
      const double tol_sol = parameters.tolLin*sysRHS.l2_norm();
=======
      const double tol_sol = parameters.tolLin*systemRHS.l2_norm();
>>>>>>> 83e055a0
      SolverControl solver_control(solver_its, tol_sol);
      GrowingVectorMemory<Vector<double>> GVM;
      SolverCG<Vector<double>> solver_CG(solver_control, GVM);
      PreconditionSelector<SparseMatrix<double>, Vector<double>>
        preconditioner(parameters.typePre, parameters.relaxPre);
      preconditioner.use_matrix(tangentMatrix);
      solver_CG.solve(tangentMatrix, newton_update, systemRHS, preconditioner);
      lin_it = solver_control.last_step();
      lin_res = solver_control.last_value();
    }
    else
    {
      Assert(false, ExcMessage("Linear solver type not implemented"));
    }
    timer.leave_subsection();
    constraints.distribute(newton_update);
    return std::make_pair(lin_it, lin_res);
  }

  template <int dim>
  void HyperelasticSolver<dim>::output() const
  {
    DataOut<dim> data_out;
    std::vector<DataComponentInterpretation::DataComponentInterpretation>
    data_component_interpretation(dim,
      DataComponentInterpretation::component_is_part_of_vector);
    std::vector<std::string> solution_name(dim, "displacement");
    data_out.attach_dof_handler(dofHandler);
    data_out.add_data_vector(solution, solution_name, DataOut<dim>::type_dof_data,
      data_component_interpretation);
    Vector<double> soln(solution.size());
    for (unsigned int i = 0; i < soln.size(); ++i)
    {
      soln(i) = solution(i);
    }
    // Map the solution to the deformed mesh
    MappingQEulerian<dim> q_mapping(degree, dofHandler, soln);
    data_out.build_patches(q_mapping, degree);
    std::ostringstream filename;
    filename << "solution-" << dim << "d-" << time.getTimestep() << ".vtk";
    std::ofstream output(filename.str().c_str());
    data_out.write_vtk(output);
  }

  template class HyperelasticSolver<2>;
  template class HyperelasticSolver<3>;
}<|MERGE_RESOLUTION|>--- conflicted
+++ resolved
@@ -47,11 +47,7 @@
     parameters(infile), vol(0.), 
     time(parameters.endTime, parameters.deltaTime),
     timer(std::cout, TimerOutput::summary, TimerOutput::wall_times),
-<<<<<<< HEAD
-    degree(parameters.polyDegree), fe(FE_Q<dim>(parameters.polyDegree, dim)),
-=======
     degree(parameters.polyDegree), fe(FE_Q<dim>(parameters.polyDegree), dim),
->>>>>>> 83e055a0
     dofHandler(tria), dofsPerCell(fe.dofs_per_cell), quadFormula(parameters.quadOrder),
     quadFaceFormula(parameters.quadOrder), numQuadPts(quadFormula.size()),
     numFaceQuadPts(quadFaceFormula.size()), uFe(0)
@@ -66,11 +62,7 @@
     output();
     time.increment();
     Vector<double> solution_delta(dofHandler.n_dofs());
-<<<<<<< HEAD
-    while (time.current() < time.end())
-=======
     while (time.getCurrent() < time.getEnd())
->>>>>>> 83e055a0
     {
       solution_delta = 0.0;
       solveNonlinearTimestep(solution_delta);
@@ -131,11 +123,7 @@
       {
         Assert(Nx[q].size() == n_dofs_per_cell, ExcInternalError());
         Assert(gradNx[q].size() == n_dofs_per_cell, ExcInternalError());
-<<<<<<< HEAD
-        Assert(symGradNx[q].size() = n_dofs_per_cell, ExcInternalError());
-=======
         Assert(symGradNx[q].size() == n_dofs_per_cell, ExcInternalError());
->>>>>>> 83e055a0
         for (unsigned int k = 0; k < n_dofs_per_cell; ++k)
         {
           Nx[q][k] = 0.0;
@@ -169,8 +157,6 @@
     FEFaceValues<dim> feFaceValues;
     std::vector<std::vector<double>> Nx;
     std::vector<std::vector<SymmetricTensor<2, dim>>> symGradNx;
-<<<<<<< HEAD
-=======
 
     ScratchDataRHS(const FiniteElement<dim> &fe_cell,
                    const QGauss<dim> &qf_cell, const UpdateFlags uf_cell,
@@ -180,7 +166,6 @@
       Nx(qf_cell.size(), std::vector<double>(fe_cell.dofs_per_cell)),
       symGradNx(qf_cell.size(), std::vector<SymmetricTensor<2, dim>>(fe_cell.dofs_per_cell))
     {}
->>>>>>> 83e055a0
 
     ScratchDataRHS(const ScratchDataRHS &rhs) :
       feValues(rhs.feValues.get_fe(), rhs.feValues.get_quadrature(),
@@ -260,11 +245,7 @@
     GridTools::scale(parameters.scale, tria);
     tria.refine_global(std::max(1U, parameters.globalRefinement));
     vol = GridTools::volume(tria);
-<<<<<<< HEAD
-    std::cout << "Grid:\n\t Reference volume: " << vol_reference << std::endl;
-=======
     std::cout << "Grid:\n\t Reference volume: " << vol << std::endl;
->>>>>>> 83e055a0
     // The boundary id is hardcoded for now
     for (auto cell = tria.begin_active(); cell != tria.end(); ++cell)
     {
@@ -417,11 +398,7 @@
         break;
       }
 
-<<<<<<< HEAD
-      assembleGlobalTangent();
-=======
       assembleGlobalK();
->>>>>>> 83e055a0
       makeConstraints(newton_iteration);
       constraints.condense(tangentMatrix, systemRHS);
 
@@ -621,11 +598,7 @@
           data.cellMatrix(i, j) += symm_grad_Nx[i]*Jc*symm_grad_Nx[j]*JxW;
           if (component_i == component_j)
           {
-<<<<<<< HEAD
-            data.cellMatrix(i, j) += gradNx[i][component_i]*tau*gradNx[j][component_j]*JxW;
-=======
             data.cellMatrix(i, j) += grad_Nx[i][component_i]*tau*grad_Nx[j][component_j]*JxW;
->>>>>>> 83e055a0
           }
         }
       }
@@ -645,11 +618,7 @@
   {
     timer.enter_subsection("Assemble system right-hand side");
     std::cout << " ASM_R " << std::flush;
-<<<<<<< HEAD
-    sysRHS = 0.0;
-=======
     systemRHS = 0.0;
->>>>>>> 83e055a0
     const UpdateFlags uf_cell(update_values|update_gradients|update_JxW_values);
     const UpdateFlags uf_face(update_values|update_normal_vectors|update_JxW_values);
     PerTaskDataRHS per_task_data(dofsPerCell);
@@ -674,11 +643,7 @@
   {
     for (unsigned int i = 0; i < dofsPerCell; ++i)
     {
-<<<<<<< HEAD
-      sysRHS(data.localDofIndices[i]) += data.cellRHS(i);
-=======
       systemRHS(data.localDofIndices[i]) += data.cellRHS(i);
->>>>>>> 83e055a0
     }
   }
 
@@ -729,11 +694,7 @@
         {
           const Tensor<1, dim> &N = scratch.feFaceValues.normal_vector(q);
           static const double  p0 = -400.0/(parameters.scale*parameters.scale);
-<<<<<<< HEAD
-          const double time_ramp = (time.current()/time.end());
-=======
           const double time_ramp = (time.getCurrent()/time.getEnd());
->>>>>>> 83e055a0
           const double pressure = p0*time_ramp;
           const Tensor<1, dim> traction = pressure*N;
           for (unsigned int i = 0; i < dofsPerCell; ++i)
@@ -843,11 +804,7 @@
     if (parameters.typeLin == "CG")
     {
       const int solver_its = tangentMatrix.m()*parameters.maxItrLin;
-<<<<<<< HEAD
-      const double tol_sol = parameters.tolLin*sysRHS.l2_norm();
-=======
       const double tol_sol = parameters.tolLin*systemRHS.l2_norm();
->>>>>>> 83e055a0
       SolverControl solver_control(solver_its, tol_sol);
       GrowingVectorMemory<Vector<double>> GVM;
       SolverCG<Vector<double>> solver_CG(solver_control, GVM);
